--- conflicted
+++ resolved
@@ -6,13 +6,8 @@
 	"keywords": ["tag", "tags", "tagging", "laravel", "taggable", "tagged", "eloquent"],
 	"authors": [
 		{
-<<<<<<< HEAD
-            "name": "Robert Conner",
-            "email": "rtconner@smarter.bz"
-=======
 			"name": "Robert Conner",
 			"email": "rtconner@smarter.bz"
->>>>>>> 408aabd1
 		}
 	],
 	"require": {
@@ -21,10 +16,6 @@
 		"illuminate/config": "4.*"
 	},
 	"require-dev": {
-<<<<<<< HEAD
-		"phpunit/phpunit": "4.0.*",
-	},
-=======
 		"phpunit/phpunit": "4.*",
 		"doctrine/dbal": "2.5.x-dev",
 		"orchestra/testbench": "2.2.*"
@@ -35,7 +26,6 @@
 			"url": "git://github.com/orchestral/phpseclib.git"
 		}
 	],
->>>>>>> 408aabd1
 	"autoload": {
 		"classmap": [
 			"src/migrations"
